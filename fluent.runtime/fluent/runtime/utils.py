from __future__ import absolute_import, unicode_literals

import inspect
import keyword
import re
import sys
from datetime import date, datetime
from decimal import Decimal

<<<<<<< HEAD
import six

from fluent.syntax.ast import AttributeExpression, Term, TermReference
=======
from fluent.syntax.ast import Term, TermReference
>>>>>>> 3475416d

from .errors import FluentFormatError, FluentReferenceError
from .types import FluentDate, FluentDateTime, FluentDecimal, FluentFloat, FluentInt

TERM_SIGIL = '-'
ATTRIBUTE_SEPARATOR = '.'


class Any(object):
    pass


Any = Any()


# From spec:
#    NamedArgument ::= Identifier blank? ":" blank? (StringLiteral | NumberLiteral)
#    Identifier ::= [a-zA-Z] [a-zA-Z0-9_-]*

NAMED_ARG_RE = re.compile(r'^[a-zA-Z][a-zA-Z0-9_-]*$')


def allowable_keyword_arg_name(name):
    # We limit to what Fluent allows for NamedArgument - Python allows anything
    # if you use **kwarg call and receiving syntax.
    return NAMED_ARG_RE.match(name)


def ast_to_id(ast):
    """
    Returns a string reference for a Term or Message
    """
    if isinstance(ast, Term):
        return TERM_SIGIL + ast.id.name
    return ast.id.name


if sys.version_info < (3,):
    # Python 3 has builtin str.isidentifier method, for Python 2 we refer to
    # https://docs.python.org/2/reference/lexical_analysis.html#identifiers
    identifer_re = re.compile('^[a-zA-Z_][a-zA-Z0-9_]*$')

    def allowable_name(ident, for_method=False, allow_builtin=False):
        """
        Determines if argument is valid to be used as Python name/identifier.
        If for_method=True is passed, checks whether it can be used as a method name
        If allow_builtin=True is passed, names of builtin functions can be used.
        """

        if keyword.iskeyword(ident):
            return False

        # For methods, there is no clash with builtins so we have looser checks.
        # We also sometimes want to be able to use builtins (e.g. when calling
        # them), so need an exception for that. Otherwise we want to eliminate
        # the possibility of shadowing things like 'True' or 'str' that are
        # technically valid identifiers.

        if not (for_method or allow_builtin):
            if ident in six.moves.builtins.__dict__:
                return False

        if not identifer_re.match(ident):
            return False

        return True

else:
    def allowable_name(ident, for_method=False, allow_builtin=False):

        if keyword.iskeyword(ident):
            return False

        if not (for_method or allow_builtin):
            if ident in six.moves.builtins.__dict__:
                return False

        if not ident.isidentifier():
            return False

        return True


if hasattr(inspect, 'signature'):
    def inspect_function_args(function, name, errors):
        """
        For a Python function, returns a 2 tuple containing:
        (number of positional args or Any,
        set of keyword args or Any)

        Keyword args are defined as those with default values.
        'Keyword only' args with no default values are not supported.
        """
        if hasattr(function, 'ftl_arg_spec'):
            return sanitize_function_args(function.ftl_arg_spec, name, errors)
        sig = inspect.signature(function)
        parameters = list(sig.parameters.values())

        positional = (
            Any if any(p.kind == inspect.Parameter.VAR_POSITIONAL
                       for p in parameters)
            else len(list(p for p in parameters
                          if p.default == inspect.Parameter.empty and
                          p.kind == inspect.Parameter.POSITIONAL_OR_KEYWORD)))

        keywords = (
            Any if any(p.kind == inspect.Parameter.VAR_KEYWORD
                       for p in parameters)
            else [p.name for p in parameters
                  if p.default != inspect.Parameter.empty])
        return sanitize_function_args((positional, keywords), name, errors)
else:
    def inspect_function_args(function, name, errors):
        """
        For a Python function, returns a 2 tuple containing:
        (number of positional args or Any,
        set of keyword args or Any)

        Keyword args are defined as those with default values.
        'Keyword only' args with no default values are not supported.
        """
        if hasattr(function, 'ftl_arg_spec'):
            return sanitize_function_args(function.ftl_arg_spec, name, errors)
        args = inspect.getargspec(function)

        num_defaults = 0 if args.defaults is None else len(args.defaults)
        positional = (
            Any if args.varargs is not None
            else len(args.args) - num_defaults
        )

        keywords = (
            Any if args.keywords is not None
            else ([] if num_defaults == 0 else args.args[-num_defaults:])
        )
        return sanitize_function_args((positional, keywords), name, errors)


def native_to_fluent(val):
    """
    Convert a python type to a Fluent Type.
    """
    if isinstance(val, int):
        return FluentInt(val)
    if isinstance(val, float):
        return FluentFloat(val)
    if isinstance(val, Decimal):
        return FluentDecimal(val)

    if isinstance(val, datetime):
        return FluentDateTime.from_date_time(val)
    if isinstance(val, date):
        return FluentDate.from_date(val)
    return val


<<<<<<< HEAD
def args_match(function_name, args, kwargs, arg_spec):
    """
    Checks the passed in args/kwargs against the function arg_spec
    and returns data for calling the function correctly.

    Return value is a tuple

    (match, santized args, santized keyword args, errors)

    match is False if the function should not be called at all.

    """
    # For the errors returned, we try to match the TypeError raised by Python
    # when calling functions with wrong arguments, for the sake of something
    # recognisable.
    errors = []
    sanitized_kwargs = {}
    positional_arg_count, allowed_kwargs = arg_spec
    match = True
    for kwarg_name, kwarg_val in kwargs.items():
        if ((allowed_kwargs is Any and allowable_keyword_arg_name(kwarg_name)) or
                (allowed_kwargs is not Any and kwarg_name in allowed_kwargs)):
            sanitized_kwargs[kwarg_name] = kwarg_val
        else:
            errors.append(
                TypeError("{0}() got an unexpected keyword argument '{1}'"
                          .format(function_name, kwarg_name)))
    if positional_arg_count is Any:
        sanitized_args = args
    else:
        sanitized_args = tuple(args[0:positional_arg_count])
        len_args = len(args)
        if len_args > positional_arg_count:
            errors.append(TypeError("{0}() takes {1} positional arguments but {2} were given"
                                    .format(function_name, positional_arg_count, len_args)))
        elif len_args < positional_arg_count:
            errors.append(TypeError("{0}() takes {1} positional arguments but {2} were given"
                                    .format(function_name, positional_arg_count, len_args)))
            match = False

    return (match, sanitized_args, sanitized_kwargs, errors)


def reference_to_id(ref):
=======
def reference_to_id(ref, ignore_attributes=False):
>>>>>>> 3475416d
    """
    Returns a string reference for a MessageReference or TermReference
    AST node.

    e.g.
       message
       message.attr
       -term
       -term.attr
    """
    if isinstance(ref, TermReference):
        start = TERM_SIGIL + ref.id.name
    else:
        start = ref.id.name

    if not ignore_attributes and ref.attribute:
        return ''.join([start, ATTRIBUTE_SEPARATOR, ref.attribute.name])
    return start


def sanitize_function_args(arg_spec, name, errors):
    """
    Check function arg spec is legitimate, returning a cleaned
    up version, and adding any errors to errors list.
    """
    positional_args, keyword_args = arg_spec
    if keyword_args is Any:
        cleaned_kwargs = keyword_args
    else:
        cleaned_kwargs = []
        for kw in keyword_args:
            if allowable_keyword_arg_name(kw):
                cleaned_kwargs.append(kw)
            else:
                errors.append(FluentFormatError("{0}() has invalid keyword argument name '{1}'".format(name, kw)))
    return (positional_args, cleaned_kwargs)


def unknown_reference_error_obj(ref_id):
    if ATTRIBUTE_SEPARATOR in ref_id:
        return FluentReferenceError("Unknown attribute: {0}".format(ref_id))
    if ref_id.startswith(TERM_SIGIL):
        return FluentReferenceError("Unknown term: {0}".format(ref_id))
    return FluentReferenceError("Unknown message: {0}".format(ref_id))<|MERGE_RESOLUTION|>--- conflicted
+++ resolved
@@ -7,13 +7,7 @@
 from datetime import date, datetime
 from decimal import Decimal
 
-<<<<<<< HEAD
-import six
-
-from fluent.syntax.ast import AttributeExpression, Term, TermReference
-=======
 from fluent.syntax.ast import Term, TermReference
->>>>>>> 3475416d
 
 from .errors import FluentFormatError, FluentReferenceError
 from .types import FluentDate, FluentDateTime, FluentDecimal, FluentFloat, FluentInt
@@ -170,7 +164,6 @@
     return val
 
 
-<<<<<<< HEAD
 def args_match(function_name, args, kwargs, arg_spec):
     """
     Checks the passed in args/kwargs against the function arg_spec
@@ -214,10 +207,7 @@
     return (match, sanitized_args, sanitized_kwargs, errors)
 
 
-def reference_to_id(ref):
-=======
 def reference_to_id(ref, ignore_attributes=False):
->>>>>>> 3475416d
     """
     Returns a string reference for a MessageReference or TermReference
     AST node.
