"""
Utilities for doing Python code generation
"""
from __future__ import absolute_import, unicode_literals

import keyword
import re
import sys

from six import text_type

from . import ast_compat as ast
from .utils import allowable_keyword_arg_name, allowable_name

# This module provides simple utilities for building up Python source code. It
# implements only what is really needed by compiler.py, with a number of aims
# and constraints:
#
# 1. Performance.
#
#    The resulting Python code should do as little as possible, especially for
#    simple cases (which are by far the most common for .ftl files)
#
# 2. Correctness (obviously)
#
#    In particular, we should try to make it hard to generate code that is
#    syntactically correct and therefore compiles but doesn't work. We try to
#    make it hard to generate accidental name clashes, or use variables that are
#    not defined.
#
#    Correctness also has a security implication, since the result of this code
#    is 'exec'ed. To that end:
#     * We build up AST, rather than strings. This eliminates many
#       potential bugs caused by wrong escaping/interpolation.
#     * the `as_ast()` methods are paranoid about input, and do many asserts.
#       We do this even though other layers will usually have checked the
#       input, to allow us to reason locally when checking these methods. These
#       asserts must also have 100% code coverage.
#
# 3. Simplicity
#
#    The resulting Python code should be easy to read and understand.
#
# 4. Predictability
#
#    Since we want to test the resulting source code, we have made some design
#    decisions that aim to ensure things like function argument names are
#    consistent and so can be predicted easily.


PROPERTY_TYPE = 'PROPERTY_TYPE'
PROPERTY_RETURN_TYPE = 'PROPERTY_RETURN_TYPE'
UNKNOWN_TYPE = object
SENSITIVE_FUNCTIONS = [
    # builtin functions that we should never be calling from our code
    # generation. This is a defense-in-depth mechansim to stop our code
    # generation become a code exectution vulnerability, we also have
    # higher level code that ensures we are not generating calls
    # to arbitrary Python functions.

    # This is not a comprehensive list of functions we are not using, but
    # functions we definitly don't need and are most likely to be used to
    # execute remote code or to get around safety mechanisms.
    '__import__',
    '__build_class__',
    'apply',
    'compile',
    'eval',
    'exec',
    'execfile',
    'exit',
    'file',
    'globals',
    'locals',
    'open',
    'object',
    'reload',
    'type',
]


class PythonAst(object):
    """
    Base class representing a simplified Python AST (not the real one).
    Generates real `ast.*` nodes via `as_ast()` method.
    """
    def as_ast(self):
        raise NotImplementedError("{!r}.as_ast()".format(self.__class__))

    @property
    def child_elements(self):
        raise NotImplementedError("{!r}.child_elements".format(self.__class__))


class PythonAstList(object):
    """
    Alternative base class to PythonAst when we have code that wants to return a
    list of AST objects.
    """
    def as_ast_list(self):
        raise NotImplementedError("{!r}.as_ast_list()".format(self.__class__))

    @property
    def child_elements(self):
        raise NotImplementedError("child_elements needs to be created on {0}".format(type(self)))


# `compiler` needs these attributes on AST nodes.
# We don't have anything sensible we can put here so we put arbitrary values.
DEFAULT_AST_ARGS = dict(lineno=1, col_offset=1)


class Scope(object):
    def __init__(self, parent_scope=None):
        self.parent_scope = parent_scope
        self.names = set()
        self._function_arg_reserved_names = set()
        self._properties = {}
        self._assignments = {}

    def names_in_use(self):
        names = self.names
        if self.parent_scope is not None:
            names = names | self.parent_scope.names_in_use()
        return names

    def function_arg_reserved_names(self):
        names = self._function_arg_reserved_names
        if self.parent_scope is not None:
            names = names | self.parent_scope.function_arg_reserved_names()
        return names

    def all_reserved_names(self):
        return self.names_in_use() | self.function_arg_reserved_names()

    def reserve_name(self, requested, function_arg=False, is_builtin=False, properties=None):
        """
        Reserve a name as being in use in a scope.

        Pass function_arg=True if this is a function argument.
        'properties' is an optional dict of additional properties
        (e.g. the type associated with a name)
        """
        def _add(final):
            self.names.add(final)
            self._properties[final] = properties or {}
            return final

        if function_arg:
            if requested in self.function_arg_reserved_names():
                assert requested not in self.names_in_use()
                return _add(requested)
            if requested in self.all_reserved_names():
                raise AssertionError("Cannot use '{0}' as argument name as it is already in use"
                                     .format(requested))

        cleaned = cleanup_name(requested)

        attempt = cleaned
        count = 2  # instance without suffix is regarded as 1
        # To avoid shadowing of global names in local scope, we
        # take into account parent scope when assigning names.

        used = self.all_reserved_names()
        # We need to also protect against using keywords ('class', 'def' etc.)
        # However, some builtins are also keywords (e.g. 'None'), and so
        # if a builtin is being reserved, don't check against the keyword list
        if not is_builtin:
            used = used | set(keyword.kwlist)
        while attempt in used:
            attempt = cleaned + str(count)
            count += 1
        return _add(attempt)

    def reserve_function_arg_name(self, name):
        """
        Reserve a name for *later* use as a function argument. This does not result
        in that name being considered 'in use' in the current scope, but will
        avoid the name being assigned for any use other than as a function argument.
        """
        # To keep things simple, and the generated code predictable, we reserve
        # names for all function arguments in a separate scope, and insist on
        # the exact names
        if name in self.all_reserved_names():
            raise AssertionError("Can't reserve '{0}' as function arg name as it is already reserved"
                                 .format(name))
        self._function_arg_reserved_names.add(name)

    def get_name_properties(self, name):
        """
        Gets a dictionary of properties for the name.
        Raises exception if the name is not reserved in this scope or parent
        """
        if name in self._properties:
            return self._properties[name]
        return self.parent_scope.get_name_properties(name)

    def set_name_properties(self, name, props):
        """
        Sets a dictionary of properties for the name.
        Raises exception if the name is not reserved in this scope or parent.
        """
        scope = self
        while True:
            if name in scope._properties:
                scope._properties[name].update(props)
                break
            else:
                scope = scope.parent_scope

    def find_names_by_property(self, prop_name, prop_val):
        """
        Retrieve all names that match the supplied property name and value
        """
        return [name
                for name, props in self._properties.items()
                for k, v in props.items()
                if k == prop_name and v == prop_val]

    def has_assignment(self, name):
        return name in self._assignments

    def register_assignment(self, name):
        self._assignments[name] = None

    def variable(self, name):
        # Convenience utility for returning a VariableReference
        return VariableReference(name, self)


_IDENTIFIER_SANITIZER_RE = re.compile('[^a-zA-Z0-9_]')
_IDENTIFIER_START_RE = re.compile('^[a-zA-Z_]')


def cleanup_name(name):
    # See https://docs.python.org/2/reference/lexical_analysis.html#grammar-token-identifier
    name = _IDENTIFIER_SANITIZER_RE.sub('', name)
    if not _IDENTIFIER_START_RE.match(name):
        name = "n" + name
    return name


class Statement(object):
    pass


class _Assignment(Statement, PythonAst):
    child_elements = ['value']

    def __init__(self, name, value):
        self.name = name
        self.value = value

    def as_ast(self):
        if not allowable_name(self.name):
            raise AssertionError("Expected {0} to be a valid Python identifier".format(self.name))
        return ast.Assign(
            targets=[ast.Name(id=self.name,
                              ctx=ast.Store(),
                              **DEFAULT_AST_ARGS)],
            value=self.value.as_ast(),
            **DEFAULT_AST_ARGS)

class Block(PythonAstList):
    child_elements = ['statements']

    def __init__(self, scope, parent_block=None):
        self.scope = scope
        self.statements = []
        self.parent_block = parent_block

    def as_ast_list(self, allow_empty=True):
        retval = []
        for s in self.statements:
            if hasattr(s, 'as_ast_list'):
                retval.extend(s.as_ast_list(allow_empty=True))
            else:
                if isinstance(s, Statement):
                    retval.append(s.as_ast())
                else:
                    # Things like bare function/method calls need to be wrapped
                    # in `Expr` to match the way Python parses.
                    retval.append(ast.Expr(s.as_ast(), **DEFAULT_AST_ARGS))

        if len(retval) == 0 and not allow_empty:
            return [ast.Pass(**DEFAULT_AST_ARGS)]
        return retval

    def add_statement(self, statement):
        self.statements.append(statement)
        if isinstance(statement, Block):
            if statement.parent_block is None:
                statement.parent_block = self
            else:
                if statement.parent_block != self:
                    raise AssertionError("Block {0} is already child of {1}, can't reassign to {2}"
                                         .format(statement, statement.parent_block, self))

    # Safe alternatives to Block.statements being manipulated directly:
    def add_assignment(self, name, value, allow_multiple=False):
        """
        Adds an assigment of the form:

           x = value
        """
        if name not in self.scope.names_in_use():
            raise AssertionError("Cannot assign to unreserved name '{0}'".format(name))

        if self.scope.has_assignment(name):
            if not allow_multiple:
                raise AssertionError("Have already assigned to '{0}' in this scope".format(name))
        else:
            self.scope.register_assignment(name)

        self.add_statement(_Assignment(name, value))

    def add_function(self, func_name, func):
        assert func.func_name == func_name
        self.add_statement(func)

    def add_return(self, value):
        self.add_statement(Return(value))

    def has_assignment_for_name(self, name):
        for s in self.statements:
            if isinstance(s, _Assignment) and s.name == name:
                return True
            elif hasattr(s, 'has_assignment_for_name'):
                if s.has_assignment_for_name(name):
                    return True
        if self.parent_block is not None:
            return self.parent_block.has_assignment_for_name(name)
        return False


class Module(Block, PythonAst):
    def __init__(self):
        scope = Scope(parent_scope=None)
        Block.__init__(self, scope)

    def as_ast(self):
        return ast.Module(body=self.as_ast_list(), **DEFAULT_AST_ARGS)


class Function(Scope, Statement, PythonAst):
    child_elements = ['body']

    def __init__(self, name, args=None, parent_scope=None):
        super(Function, self).__init__(parent_scope=parent_scope)
        self.body = Block(self)
        self.func_name = name
        if args is None:
            args = ()
        for arg in args:
            if (arg in self.names_in_use()):
                raise AssertionError("Can't use '{0}' as function argument name because it shadows other names"
                                     .format(arg))
            self.reserve_name(arg, function_arg=True)
        self.args = args

    def as_ast(self):
        if not allowable_name(self.func_name):
            raise AssertionError("Expected '{0}' to be a valid Python identifier".format(self.func_name))
        for arg in self.args:
            if not allowable_name(arg):
                raise AssertionError("Expected '{0}' to be a valid Python identifier".format(arg))
        return ast.FunctionDef(
            name=self.func_name,
            args=ast.arguments(
                args=([ast.arg(arg=arg_name, annotation=None,
                               **DEFAULT_AST_ARGS)
                       for arg_name in self.args]),
                vararg=None,
                kwonlyargs=[],
                kw_defaults=[],
                kwarg=None,
                defaults=[],
                **DEFAULT_AST_ARGS),
            body=self.body.as_ast_list(allow_empty=False),
            decorator_list=[],
            **DEFAULT_AST_ARGS)

    def add_return(self, value):
        self.body.add_return(value)


class Return(Statement, PythonAst):
    child_elements = ['value']

    def __init__(self, value):
        self.value = value

    def as_ast(self):
        return ast.Return(self.value.as_ast(), **DEFAULT_AST_ARGS)

    def __repr__(self):
        return 'Return({0}'.format(repr(self.value))


class If(Statement, PythonAstList):
    child_elements = ['if_blocks', 'conditions', 'else_block']

    def __init__(self, parent_scope, parent_block=None):
        self.if_blocks = []
        self.conditions = []
        self._parent_block = parent_block
        self.else_block = Block(parent_scope, parent_block=self._parent_block)
        self._parent_scope = parent_scope

    def add_if(self, condition):
        new_if = Block(self._parent_scope, parent_block=self._parent_block)
        self.if_blocks.append(new_if)
        self.conditions.append(condition)
        return new_if

    def finalize(self):
        # TODO - ideally we'd have just `build` or just `finalize`
        if not self.if_blocks:
            # Unusual case of no conditions, only default case, but it
            # simplifies other code to be able to handle this uniformly. We can
            # replace this if statement with a single unconditional block.
            return self.else_block
        return self

    # We implement as_ast_list here to allow us to return a list of statements
    # in some cases.
    def as_ast_list(self, allow_empty=True):
        if len(self.if_blocks) == 0:
            raise AssertionError("Should have called `finalize` on If")
        if_ast = ast.If(orelse=[], **DEFAULT_AST_ARGS)
        current_if = if_ast
        previous_if = None
        for condition, if_block in zip(self.conditions, self.if_blocks):
            current_if.test = condition.as_ast()
            current_if.body = if_block.as_ast_list()
            if previous_if is not None:
                previous_if.orelse.append(current_if)

            previous_if = current_if
            current_if = ast.If(orelse=[], **DEFAULT_AST_ARGS)

        if self.else_block.statements:
            previous_if.orelse = self.else_block.as_ast_list()

        return [if_ast]


class Try(Statement, PythonAst):
    child_elements = ['catch_exceptions', 'try_block', 'except_block', 'else_block']

    def __init__(self, catch_exceptions, parent_scope):
        self.catch_exceptions = catch_exceptions
        self.try_block = Block(parent_scope)
        self.except_block = Block(parent_scope)
        self.else_block = Block(parent_scope)

    def as_ast(self):
        return ast.Try(
            body=self.try_block.as_ast_list(allow_empty=False),
            handlers=[ast.ExceptHandler(
                type=(self.catch_exceptions[0].as_ast()
                      if len(self.catch_exceptions) == 1 else
                      ast.Tuple(elts=[e.as_ast() for e in self.catch_exceptions],
                                ctx=ast.Load(),
                                **DEFAULT_AST_ARGS)),
                name=None,
                body=self.except_block.as_ast_list(allow_empty=False),
                **DEFAULT_AST_ARGS)],
            orelse=self.else_block.as_ast_list(allow_empty=True),
            finalbody=[],
            **DEFAULT_AST_ARGS)

    def has_assignment_for_name(self, name):
        if ((self.try_block.has_assignment_for_name(name) or self.else_block.has_assignment_for_name(name)) and
                self.except_block.has_assignment_for_name(name)):
            return True
        return False


class Expression(PythonAst):
    # type represents the Python type this expression will produce,
    # if we know it (UNKNOWN_TYPE otherwise).
    type = UNKNOWN_TYPE


class String(Expression):
    child_elements = []

    type = text_type

    def __init__(self, string_value):
        self.string_value = string_value

    def as_ast(self):
        return ast.Str(self.string_value, **DEFAULT_AST_ARGS)

    def __repr__(self):
        return 'String({0})'.format(repr(self.string_value))

    def __eq__(self, other):
        return isinstance(other, String) and other.string_value == self.string_value

    if sys.version_info < (3,):
        # Python 2 does not implement __ne__ based on __eq__
        def __ne__(self, other):
            return not self == other


class Number(Expression):
    child_elements = []

    def __init__(self, number):
        self.number = number
        self.type = type(number)

    def as_ast(self):
        return ast.Num(n=self.number, **DEFAULT_AST_ARGS)

    def __repr__(self):
        return 'Number({0})'.format(repr(self.number))


class List(Expression):
    child_elements = ['items']

    def __init__(self, items):
        self.items = items
        self.type = list

    def as_ast(self):
        return ast.List(
            elts=[i.as_ast() for i in self.items],
            ctx=ast.Load(),
            **DEFAULT_AST_ARGS)


class Dict(Expression):
    child_elements = ['pairs']

    def __init__(self, pairs):
        # pairs is a list of key-value pairs (PythonAst object, PythonAst object)
        self.pairs = pairs
        self.type = dict

    def as_ast(self):
        return ast.Dict(keys=[k.as_ast() for k, v in self.pairs],
                        values=[v.as_ast() for k, v in self.pairs],
                        **DEFAULT_AST_ARGS)


class StringJoin(Expression):
    child_elements = ['parts']

    type = text_type

    def __init__(self, parts):
        self.parts = parts

    def __repr__(self):
        return 'StringJoin([{0}])'.format(', '.join(repr(p) for p in self.parts))

    @classmethod
    def build(cls, parts):
        # Merge adjacent String objects.
        new_parts = []
        for part in parts:
            if (len(new_parts) > 0 and
                isinstance(new_parts[-1], String) and
                    isinstance(part, String)):
                new_parts[-1] = String(new_parts[-1].string_value +
                                       part.string_value)
            else:
                new_parts.append(part)
        parts = new_parts

<<<<<<< HEAD
        # See if we can eliminate the StringJoin altogether
        if len(parts) == 0:
            return String('')
        if len(parts) == 1:
            return parts[0]
        return cls(parts)
=======
        # See if we can eliminate the Join altogether
        if len(self.parts) == 0 and self.type is text_type:
            changes.append(True)
            return simplifier(String(''), changes)
        if len(self.parts) == 1:
            changes.append(True)
            return simplifier(self.parts[0], changes)
        return simplifier(self, changes)
>>>>>>> 101f4c3b

    def as_ast(self):
        return MethodCall(String(''), 'join',
                          [List(self.parts)],
                          expr_type=self.type).as_ast()


class VariableReference(Expression):
    child_elements = []

    def __init__(self, name, scope):
        if name not in scope.names_in_use():
            raise AssertionError("Cannot refer to undefined variable '{0}'".format(name))
        self.name = name
        self.type = scope.get_name_properties(name).get(PROPERTY_TYPE, UNKNOWN_TYPE)

    def as_ast(self):
        if not allowable_name(self.name, allow_builtin=True):
            raise AssertionError("Expected {0} to be a valid Python identifier".format(self.name))
        return ast.Name(id=self.name, ctx=ast.Load(), **DEFAULT_AST_ARGS)

    def __eq__(self, other):
        return type(other) == type(self) and other.name == self.name

    def __repr__(self):
        return 'VariableReference({0})'.format(repr(self.name))


class FunctionCall(Expression):
    child_elements = ['args', 'kwargs']

    def __init__(self, function_name, args, kwargs, scope, expr_type=UNKNOWN_TYPE):
        if function_name not in scope.names_in_use():
            raise AssertionError("Cannot call unknown function '{0}'".format(function_name))
        self.function_name = function_name
        self.args = list(args)
        self.kwargs = kwargs
        if expr_type is UNKNOWN_TYPE:
            # Try to find out automatically
            expr_type = scope.get_name_properties(function_name).get(PROPERTY_RETURN_TYPE, expr_type)
        self.type = expr_type

    def as_ast(self):
        if not allowable_name(self.function_name, allow_builtin=True):
            raise AssertionError("Expected {0} to be a valid Python identifier or builtin".format(self.function_name))

        if self.function_name in SENSITIVE_FUNCTIONS:
            raise AssertionError("Disallowing call to '{0}'".format(self.function_name))

        for name in self.kwargs.keys():
            if not allowable_keyword_arg_name(name):
                raise AssertionError("Expected {0} to be a valid Fluent NamedArgument name".format(name))

        if any(not allowable_name(name) for name in self.kwargs.keys()):
            # `my_function(**{})` syntax
            kwarg_pairs = list(sorted(self.kwargs.items()))
            kwarg_names, kwarg_values = [k for k, v in kwarg_pairs], [v for k, v in kwarg_pairs]
            return ast.Call(
                func=ast.Name(id=self.function_name, ctx=ast.Load(), **DEFAULT_AST_ARGS),
                args=[arg.as_ast() for arg in self.args],
                keywords=[ast.keyword(arg=None,
                                      value=ast.Dict(keys=[ast.Str(k, **DEFAULT_AST_ARGS)
                                                           for k in kwarg_names],
                                                     values=[v.as_ast() for v in kwarg_values],
                                                     **DEFAULT_AST_ARGS),
                                      **DEFAULT_AST_ARGS)],
                **DEFAULT_AST_ARGS)

        # Normal `my_function(kwarg=foo)` syntax
        return ast.Call(
            func=ast.Name(id=self.function_name, ctx=ast.Load(), **DEFAULT_AST_ARGS),
            args=[arg.as_ast() for arg in self.args],
            keywords=[ast.keyword(arg=name, value=value.as_ast(), **DEFAULT_AST_ARGS)
                      for name, value in self.kwargs.items()],
            **DEFAULT_AST_ARGS)

    def __repr__(self):
        return 'FunctionCall({0}, {1}, {2})'.format(self.function_name, self.args, self.kwargs)


class MethodCall(Expression):
    child_elements = ['obj', 'args']

    def __init__(self, obj, method_name, args, expr_type=UNKNOWN_TYPE):
        # We can't check method_name because we don't know the type of obj yet.
        self.obj = obj
        self.method_name = method_name
        self.args = args
        self.type = expr_type

    def as_ast(self):
        if not allowable_name(self.method_name, for_method=True):
            raise AssertionError("Expected {0} to be a valid Python identifier".format(self.method_name))
        return ast.Call(
            func=ast.Attribute(value=self.obj.as_ast(),
                               attr=self.method_name,
                               ctx=ast.Load(),
                               **DEFAULT_AST_ARGS),
            args=[arg.as_ast() for arg in self.args],
            keywords=[],
            **DEFAULT_AST_ARGS)

    def __repr__(self):
        return 'MethodCall({0}, {1}, {2})'.format(repr(self.obj),
                                                  repr(self.method_name),
                                                  repr(self.args))


class DictLookup(Expression):
    child_elements = ['lookup_obj', 'lookup_arg']

    def __init__(self, lookup_obj, lookup_arg, expr_type=UNKNOWN_TYPE):
        self.lookup_obj = lookup_obj
        self.lookup_arg = lookup_arg
        self.type = expr_type

    def as_ast(self):
        return ast.Subscript(
            value=self.lookup_obj.as_ast(),
            slice=ast.Index(value=self.lookup_arg.as_ast(), **DEFAULT_AST_ARGS),
            ctx=ast.Load(),
            **DEFAULT_AST_ARGS)


ObjectCreation = FunctionCall


class NoneExpr(Expression):
    type = type(None)

    def as_ast(self):
        return ast.NameConstant(
            value=None,
            **DEFAULT_AST_ARGS)


class BinaryOperator(Expression):
    child_elements = ['left', 'right']

    def __init__(self, left, right):
        self.left = left
        self.right = right


class Equals(BinaryOperator):
    type = bool

    def as_ast(self):
        return ast.Compare(
            left=self.left.as_ast(),
            comparators=[self.right.as_ast()],
            ops=[ast.Eq()],
            **DEFAULT_AST_ARGS)


class BoolOp(BinaryOperator):
    type = bool
    op = NotImplemented

    def as_ast(self):
        return ast.BoolOp(
            op=self.op(), values=[self.left.as_ast(),
                                  self.right.as_ast()],
            **DEFAULT_AST_ARGS)


class Or(BoolOp):
    op = ast.Or


def simplify(codegen_ast, simplifier):
    changes = [True]

    # Wrap `simplifer` (which takes additional `changes` arg)
    # into function that take just `node`, as required by rewriting_traverse
    def rewriter(node):
        return simplifier(node, changes)

    while any(changes):
        changes[:] = []
        rewriting_traverse(codegen_ast, rewriter)
    return codegen_ast


def rewriting_traverse(node, func):
    if isinstance(node, (PythonAst, PythonAstList)):
        new_node = func(node)
        if new_node is not node:
            morph_into(node, new_node)
        for k in node.child_elements:
            rewriting_traverse(getattr(node, k), func)
    elif isinstance(node, (list, tuple)):
        for i in node:
            rewriting_traverse(i, func)
    elif isinstance(node, dict):
        for k, v in node.items():
            rewriting_traverse(k, func)
            rewriting_traverse(v, func)


def morph_into(item, new_item):
    # This naughty little function allows us to make `item` behave like
    # `new_item` in every way, except it maintains the identity of `item`, so
    # that we don't have to rewrite a tree of objects with new objects.
    item.__class__ = new_item.__class__
    item.__dict__ = new_item.__dict__<|MERGE_RESOLUTION|>--- conflicted
+++ resolved
@@ -557,7 +557,8 @@
         self.parts = parts
 
     def __repr__(self):
-        return 'StringJoin([{0}])'.format(', '.join(repr(p) for p in self.parts))
+        return '{0}([{1}])'.format(self.__class__.__name__,
+                                   ', '.join(repr(p) for p in self.parts))
 
     @classmethod
     def build(cls, parts):
@@ -573,23 +574,12 @@
                 new_parts.append(part)
         parts = new_parts
 
-<<<<<<< HEAD
         # See if we can eliminate the StringJoin altogether
-        if len(parts) == 0:
+        if len(parts) == 0 and cls.type is text_type:
             return String('')
         if len(parts) == 1:
             return parts[0]
         return cls(parts)
-=======
-        # See if we can eliminate the Join altogether
-        if len(self.parts) == 0 and self.type is text_type:
-            changes.append(True)
-            return simplifier(String(''), changes)
-        if len(self.parts) == 1:
-            changes.append(True)
-            return simplifier(self.parts[0], changes)
-        return simplifier(self, changes)
->>>>>>> 101f4c3b
 
     def as_ast(self):
         return MethodCall(String(''), 'join',
